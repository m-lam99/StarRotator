######################
#authors: Jens Hoeijmakers and Julia Seidel
#Description: Calculates the stellar spectrum
#
#
#####################

#import statements
import sys
import numpy as np
import lib.test as test
import lib.vgrid as vgrid
import lib.plotting as pl
import lib.operations as ops
import lib.stellar_spectrum as spectrum
import lib.integrate as integrate
import pdb
import time
import matplotlib.pyplot as plt
import math
from matplotlib.patches import Circle
import lib.planet_pos as ppos
import copy
#main body of code


class StarRotator(object):
<<<<<<< HEAD
    def __init__(self,wave_start,wave_end,grid_size,star_path='demo_star.txt',planet_path='demo_planet.txt',
                 obs_path='demo_observations.txt',linelist_path=''):
=======
    def __init__(self,wave_start,wave_end,grid_size,star_path='input/demo_star.txt',
    planet_path='input/demo_planet.txt',obs_path='input/demo_observations.txt'):
>>>>>>> 96b1728e
        """
            Welcome to StarRotator.
            ***********************
            The StarRotator object contains the main functionality of StarRotator.
            Upon initialization, the exoplanet system input is read from file, and the
            model is computed. The parameters needed to initialise are listed below:

            Parameters
            ----------
            wave_start : float
                Start of modelled wavelength range in nm in vacuum.
            wave_end : float
                Ending Wavelength range in nm in vacuum.
            grid_size: int
                Half-width of number of grid cells. Set to values greater than 200
                to limit numerical errors, or less if you are trying things out and just
                want speed.
            star_path : str
                Path to parameter file defining the star. This file should contain the following
                values on separate lines, and the default values are as follows:
                    50000.0     v_eq
                    90.0        stellar i
                    0.0         Differential rotation parameter (alpha)
                    5000.0      Stellar effective temperature (K)
                    0.0         Fe/H
                    4.5         logg
                    0.93        Limb-darkening coefficient u1
                    -0.23       Limb-darkening coefficient u2
                    0           Number of mu angles to consider. For values higher than zero, StarRotator switches to SPECTRUM rather than PHOENIX.
            planet_path: str
                Path to the parameter file defining the planet and its orbit. This file should contain
                the following values on separate lines, and the default values are as follows:
                    3.153       a/Rs
                    0.0         e
                    0.0         omega
                    86.79       Orbital inclination
                    85.0        Projected obliquity
                    0.08228     Rp/Rs
                    1.4811235   Orbital period
                    57095.68572 Transit center time - 2400000.
                    phases      mode, providing the interpretation of the timestamps of the observations:

            obs_path: str
                Path to the parameter file defining the timestamps of the observations.
                If mode (see previous) is set to 'phases', this file is assumed to contain
                a list of orbital phases. Otherwise it should be set to 'times', in which
                case the file should contain the times of the observations, in
                JD - 2400000. These times are assumed to mean the *start* times of
                each observation in the sequence. In addition, a second column should
                be provided giving the exposure time in seconds. This allows StarRotator
                to shift to the mid-times of the exposures. Note that for longer exposure times,
                the output of StarRotator will be less accurate because the signal of multiple
                exposures are convolved together. This effect is greater for aligned orbits.

                By default, the following phases are provided:
                    -0.06
                    -0.055
                    -0.05
                    -0.045
                    -0.04
                    -0.035
                    -0.03
                    -0.025
                    -0.02
                    -0.015
                    -0.01
                    -0.005
                    0.0
                    0.005
                    0.01
                    0.015
                    0.02
                    0.025
                    0.03
                    0.035
                    0.04
                    0.045
                    0.05
                    0.055
                    0.06
            linelist_path: str
                Path to the VALD linelist used for generating a spectrum using pySME.

            Class methods
            -------------
            After initializing the class like a=StarRotator(588.0,592.0,200.0),
            the following methods are available to manipulate the simulation after
            it has been calculated the first time, or to plot the simulation output.
            star.read_system() Reads in (new) exoplanet system files (see above).
            star.compute_spectrum() recomputes the simulation.
            star.plot_residuals() Produces a 2D plot of the residuals.
            star.animate() Produces an animation of the transiting system. One frame
            corresponding to each phase provided.

            Output attributes
            -----------------
            After initializing the class like star = StarRotator(588.0,592.0,200.0),
            the primary simulation output can be accessed as follows:
            star.wl (wavelength array)
            star.spectra (matrix of spectra, 2D np.array)
            star.lightcurve (list of fluxes)
            star.residual (residual after dividing out of transit spectra, 2D np.array)


        """
        self.wave_start=float(wave_start)
        self.wave_end=float(wave_end)
        self.grid_size=int(grid_size)
        self.read_system(star_path=star_path,planet_path=planet_path,obs_path=obs_path)
        self.linelist_path = linelist_path
        self.compute_spectrum()

        # return(self.wlF,F_out)#This is mad return statement. This whole function should be a class instead.

    def read_system(self,star_path='demo_star.txt',planet_path='demo_planet.txt',obs_path='demo_observations.txt'):
        """Reads in the stellar, planet and observation parameters from file; performing
        tests on the input and lifting the read variables to the class object.

        Parameters
        ----------
            star_path : str
                Path to parameter file defining the star.
            planet_path: str
                Path to the parameter file defining the planet and its orbit.
            obs_path: str
                Path to the parameter file defining the timestamps of the observations.
        """
        planetparams = open(planet_path,'r').read().splitlines()
        starparams = open(star_path,'r').read().splitlines()
        obsparams = open(obs_path,'r').read().splitlines()
        self.velStar = float(starparams[0].split()[0])
        self.stelinc = float(starparams[1].split()[0])
        self.drr = float(starparams[2].split()[0])
        self.T = float(starparams[3].split()[0])
        self.Z = float(starparams[4].split()[0])
        self.logg = float(starparams[5].split()[0])
        self.u1 = float(starparams[6].split()[0])
        self.u2 = float(starparams[7].split()[0])
        self.mus = int(starparams[8].split()[0])
        self.R = float(starparams[9].split()[0])
        self.model = str(starparams[10].split()[0])
        self.grid_model = str(starparams[11].split()[0])
        self.abund = starparams[12:]
        self.sma_Rs = float(planetparams[0].split()[0])
        self.ecc = float(planetparams[1].split()[0])
        self.omega = float(planetparams[2].split()[0])
        self.orbinc = float(planetparams[3].split()[0])
        self.pob = float(planetparams[4].split()[0])#Obliquity.
        self.Rp_Rs = float(planetparams[5].split()[0])
        self.orb_p = float(planetparams[6].split()[0])
        self.transitC = float(planetparams[7].split()[0])
        self.mode = planetparams[8].split()[0]#This is a string.
        times = [] #These are in JD-24000000.0 or in orbital phase.

        self.residual = None
        self.exptimes = []
        for i in obsparams:
            times.append(float(i.split()[0]))
        self.times = np.array(times)
        self.Nexp = len(self.times)#Number of exposures.
        if self.mode == 'times':
            for i in obsparams:
                self.exptimes.append(float(i.split()[1]))
            self.exptimes = np.array(self.exptimes)
        try:
            test.typetest(self.wave_start,float,varname='wave_start in input')
            test.nantest(self.wave_start,varname='wave_start in input')
            test.notnegativetest(self.wave_start,varname='wave_start in input')
            test.notnegativetest(self.velStar,varname='velStar in input')
            test.notnegativetest(self.stelinc,varname='stelinc in input')
        #add all the other input parameters
        except ValueError as err:
            print("Parser: ",err.args)

        if self.mus != 0:
            self.mus = np.linspace(0.1,1.0,self.mus)#Uncomment this to run in CLV mode with SPECTRUM.


    def compute_spectrum(self):
        """This is where the main computation takes place. The simulation output
        and other variables are raised to class-wide attributes.

        Parameters
        ----------
            None
        """
        import math
        #Two arrays for the x and y axes
        self.x = np.linspace(-1,1,num=2*self.grid_size) #in units of stellar radius
        self.y = np.linspace(-1,1,num=2*self.grid_size) #in units of stellar radius
        #Calculate the velocity and flux grids
        print('--- Computing velocity/flux grids')
        self.vel_grid = vgrid.calc_vel_stellar(self.x,self.y, self.stelinc, self.velStar, self.drr,  self.pob)
        self.flux_grid = vgrid.calc_flux_stellar(self.x,self.y,self.u1,self.u2)
        if isinstance(self.mus,np.ndarray) != True:#SWITCH BETWEEN PHOENIX (mus=0) AND SPECTRUM
<<<<<<< HEAD
            if self.model == 'PHOENIX':
                print('--- Reading spectrum from PHOENIX')
                print('-----T=%sK, log(g)=%s, Z=%s.' % (self.T,self.logg,self.Z))
                wl,fx = spectrum.read_spectrum(self.T,self.logg,metallicity=self.Z)
            elif self.model == 'pySME': 
                print('--- Creating spectrum from pySME')
                print('-----T=%sK, log(g)=%s, Z=%s.' % (self.T,self.logg,self.Z))
                wl, fx= spectrum.get_spectrum_pysme(self.wave_start, self.wave_end, self.T, self.logg, self.Z, self.linelist_path, grid = self.grid_model)
            else:
                print('ERROR: Invalid model spectrum chosen. Input either PHOENIX or pySME')
                sys.exit()
=======
            print('--- Reading spectrum from PHOENIX')
            print('-----T=%sK, log(g)=%s, Z=%s.' % (self.T,self.logg,self.Z))
            wl,fx = spectrum.read_spectrum(self.T,self.logg,metallicity=self.Z)
            self.wl_in = wl*1.0
            self.fx_in = fx*1.0
>>>>>>> 96b1728e
            print('--- Integrating disk')
            if  self.drr == 0:
                print('------ Fast integration')
                wlF,F = integrate.build_spectrum_fast(wl,fx,self.wave_start,self.wave_end,self.x,self.y,self.vel_grid,self.flux_grid)
            else:
                print('------ Slow integration')
                wlF,F = integrate.build_spectrum_slow(wl,fx,self.wave_start,self.wave_end,self.x,self.y,self.vel_grid,self.flux_grid)
        else:#Meaning, if we have no mu's do:
            if self.model == 'SPECTRUM':
                test.test_KURUCZ()
                print('--- Computing limb-resolved spectra with SPECTRUM')
                print('-----T=%sK, log(g)=%s, Z=%s.'% (self.T,self.logg,self.Z))
                # print(self.wave_start,math.floor(ops.vactoair(self.wave_start)*10.0)/10.0)
                # print(self.wave_end,math.ceil(ops.vactoair(self.wave_end)*10.0)/10.0)
                # sys.exit()
                maxvel = math.ceil(np.nanmax(np.abs(self.vel_grid)))
                wl,fx_list = spectrum.compute_spectrum(self.T,self.logg,self.Z,self.mus,math.floor(ops.vactoair(self.wave_start*ops.doppler((-1.0)*maxvel))*10.0)/10.0,math.ceil(ops.vactoair(self.wave_end*ops.doppler(maxvel))*10.0)/10.0,mode='anM')
                # print(wl,self.wave_start)
                # sys.exit()
                wlF,F = integrate.build_spectrum_fast(wl,fx,self.wave_start,self.wave_end,self.x,self.y,self.vel_grid,self.flux_grid)

<<<<<<< HEAD
            elif self.model == 'pySME':
                print('--- Computing limb-resolved spectra with pySME')
                print('-----T=%sK, log(g)=%s, Z=%s.'% (self.T,self.logg,self.Z))
                wl, fx_list = spectrum.get_spectrum_pysme(self.wave_start, self.wave_end, self.T, self.logg, self.Z, self.linelist_path, self.mus, self.abund, grid=self.grid_model)
                print('--- Integrating limb-resolved disk')
                wlF,F = integrate.build_spectrum_limb_resolved(wl,fx_list,self.mus, self.wave_start,self.wave_end,self.x,self.y,self.vel_grid, self.flux_grid)

            else:
                print('ERROR: Invalid model spectrum chosen. Input either SPECTRUM or pySME')
                sys.exit()
=======
            # print(self.wave_start,math.floor(ops.vactoair(self.wave_start)*10.0)/10.0)
            # print(self.wave_end,math.ceil(ops.vactoair(self.wave_end)*10.0)/10.0)
            # sys.exit()
            maxvel = math.ceil(np.nanmax(np.abs(self.vel_grid)))
            wl,fx_list = spectrum.compute_spectrum(self.T,self.logg,self.Z,self.mus,math.floor(ops.vactoair(self.wave_start*ops.doppler((-1.0)*maxvel))*10.0)/10.0,math.ceil(ops.vactoair(self.wave_end*ops.doppler(maxvel))*10.0)/10.0,mode='anM')
            print('--- Integrating limb-resolved disk')
>>>>>>> 96b1728e

            wlF,F = integrate.build_spectrum_limb_resolved(wl,fx_list,self.mus, self.wave_start,self.wave_end,self.x,self.y,self.vel_grid)

        self.xp,self.yp,self.zp = ppos.calc_planet_pos(self.sma_Rs, self.ecc, self.omega, self.orbinc, self.pob, self.Rp_Rs, self.orb_p, self.transitC, self.mode, self.times, self.exptimes)


<<<<<<< HEAD

        # for i in range(len(self.xp)):
        #     print(self.xp[i],self.yp[i],self.zp[i])
        # pdb.set_trace()
=======
>>>>>>> 96b1728e
        F_out = np.zeros((self.Nexp,len(F)))
        F_planet = np.zeros((self.Nexp,len(F)))
        flux_out = []
        mask_out = []
        print('--- Building local spectrum')
        for i in range(self.Nexp):
            if isinstance(self.mus,np.ndarray) == True:
                wlp,Fp,flux,mask = integrate.build_local_spectrum_limb_resolved(self.xp[i],self.yp[i],self.zp[i],self.Rp_Rs,wl,fx_list,self.mus,self.wave_start,self.wave_end,self.x,self.y,self.vel_grid, self.flux_grid)

            else:
                wlp,Fp,flux,mask = integrate.build_local_spectrum_fast(self.xp[i],self.yp[i],self.zp[i],self.Rp_Rs,wl,fx,self.wave_start,self.wave_end,self.x,self.y,self.vel_grid,self.flux_grid)
            integrate.statusbar(i,self.Nexp)

            F_out[i,:]=F-Fp
            F_planet[i,:] = Fp
            flux_out.append(flux)
            mask_out.append(mask)
        #This defines the output.
        self.wl = wlF
        self.stellar_spectrum = F
        self.Fp = copy.deepcopy(F_planet)
        self.spectra = copy.deepcopy(F_out)
        self.lightcurve = flux_out
        self.masks = mask_out
        self.compute_residuals()

    def compute_residuals(self):
        """Compute and return the residuals of the time_series of spectra.
        This may be considered to be the primary scientific output of StarRotator.

        Parameters
        ----------
            None

        Returns
        -------
            residual : np.array
                2D matrix corresponding in dimensions to the length of the
                time-series times the number of wavelength points, containing
                the residuals of the spectra after dividing out the out-of-
                transit flux.
        """
        import pdb
        self.residual = self.spectra*0.0
        for i in range(self.Nexp):
            self.residual[i,:]=self.spectra[i]/self.stellar_spectrum
        return(self.residual)

    def plot_residuals(self):
        """Plot the residuals if available.

        Parameters
        ----------
            None
        Returns
        -------
            None
        """
        import matplotlib.pyplot as plt
        if self.residual is not None:
            plt.pcolormesh(self.wl,self.times,self.residual)
            plt.xlabel('Wavelength (nm)')
            plt.ylabel('Phase')
            plt.show()


    def convolve_spectral_resolution(self):
        """Convolves the residual to conform to a spectral resolving power.
        An approximation is made is that the convolution of the ratio of the in/out of transit
        spectra is the same as the ratio of the convolutions of the in/out transit spectra. This
        is done because taking the ratio of the convolution leads to numerical errors.

        Parameters
        ----------
            None
        Returns
        -------
            None
        """
        import lib.operations as ops
        import astropy.constants as const
        import copy
        import scipy.ndimage.filters as SNF
        import scipy.interpolate as interp
        from lib.integrate import statusbar as statusbar
        dv = const.c.value / self.R / 1000.0 #in km/s
        print('---Blurring')

        if self.residual is not None:
            for i in range(len(self.spectra)):
                statusbar(i,len(self.spectra))
                res = self.residual[i]
                wl_constant_v,res_constant_v,a = ops.constant_velocity_wl_grid(self.wl,res,3.0)
                res_smooth = ops.smooth(res_constant_v,dv/a)
                self.residual[i] = interp.interp1d(wl_constant_v,res_smooth,
                fill_value='extrapolate',bounds_error=False)(self.wl)


    def animate(self):
        """Plots an animation of the transit event, the stellar flux and velocity
        fields, and the resulting transit and line-shape variations. The animation
        is located in the subfolder `anim`. Anything located in this folder prior
        to running this function will be removed. The creation of the animation gif file
        requires that the imagemagick package is installed on your system. If it is not, an error
        will be raised. The PNG files will have been saved in the anim directory nonetheless.

        Parameters
        ----------
            None
        Returns
        -------
            None
        """
        import matplotlib.pyplot as plt
        import lib.integrate as integrate
        import numpy as np
        from matplotlib.patches import Circle
        import shutil
        import os
        import os.path
        if os.path.isdir('anim/') == True:
            shutil.rmtree('anim/')#First delete the contents of the anim folder.
        os.mkdir('anim/')
        minflux = min(self.lightcurve)
        F=self.stellar_spectrum
        for i in range(self.Nexp):
            mask = self.masks[i]
            fig,ax = plt.subplots(nrows=2, ncols=2,figsize=(8,8))
            ax[0][0].pcolormesh(self.x,self.y,self.flux_grid*mask,vmin=0,
            vmax=1.0*np.nanmax(self.flux_grid),cmap='autumn')
            ax[1][0].pcolormesh(self.x,self.y,self.vel_grid*mask,cmap='bwr')
            ax[0][0].axes.set_aspect('equal')
            ax[1][0].axes.set_aspect('equal')
            if self.zp[i] > 0.0:
                planet1 = Circle((self.xp[i],self.yp[i]),self.Rp_Rs, facecolor='black',
                edgecolor='black', lw=1)
                planet2 = Circle((self.xp[i],self.yp[i]),self.Rp_Rs, facecolor='black',
                edgecolor='black', lw=1)
                ax[0][0].add_patch(planet1)
                ax[1][0].add_patch(planet2)
            ax[0][0].set_ylim((min(self.y),max(self.y)))
            ax[1][0].set_ylim((min(self.y),max(self.y)))
            ax[0][1].plot(self.times[0:i],self.lightcurve[0:i],'.',color='black')
            ax[0][1].set_xlim((min(self.times),max(self.times)))
            ax[0][1].set_ylim((minflux-0.1*self.Rp_Rs**2.0),1.0+0.1*self.Rp_Rs**2)
            ax[1][1].plot(self.wl,F/np.nanmax(F),color='black',alpha = 0.5)
            ymin = np.nanmin(F/np.nanmax(F))
            ymax = np.nanmax(F/np.nanmax(F))
            linedepth = ymax - ymin
            ax[1][1].plot(self.wl,self.spectra[i]/np.nanmax(self.spectra[i]),color='black')
            # ax[1][1].set_xlim((588.5,590.2))
            yl = (ymin-0.1*linedepth,ymax+0.3*linedepth)
            ax[1][1].set_ylim(yl)
            ax2 = ax[1][1].twinx()
            ax2.plot(self.wl,(self.spectra[i])*np.nanmax(F)/F/np.nanmax(self.spectra[i]),
            color='skyblue')
            sf = 30.0
            ax2.set_ylim((1.0-(1-yl[0])/sf,1.0+(yl[1]-1)/sf))
            ax2.set_ylabel('Ratio in transit / out of transit',fontsize = 7)
            ax2.tick_params(axis='both', which='major', labelsize=6)
            ax2.tick_params(axis='both', which='minor', labelsize=5)
            ax[0][0].set_ylabel('Y (Rs)',fontsize=7)
            ax[0][0].tick_params(axis='both', which='major', labelsize=6)
            ax[0][0].tick_params(axis='both', which='minor', labelsize=5)
            ax[1][0].set_ylabel('Y (Rs)',fontsize=7)
            ax[1][0].set_xlabel('X (Rs)',fontsize=7)
            ax[1][0].tick_params(axis='both', which='major', labelsize=6)
            ax[1][0].tick_params(axis='both', which='minor', labelsize=5)
            ax[0][1].set_ylabel('Normalised flux',fontsize=7)
            ax[0][1].set_xlabel('Orbital Phase',fontsize='small')
            ax[0][1].tick_params(axis='both', which='major', labelsize=6)
            ax[0][1].tick_params(axis='both', which='minor', labelsize=5)
            ax[1][1].set_ylabel('Normalised flux',fontsize=7)
            ax[1][1].set_xlabel('Wavelength (nm)',fontsize=7)
            ax[1][1].tick_params(axis='both', which='major', labelsize=6)
            ax[1][1].tick_params(axis='both', which='minor', labelsize=5)
            if len(str(i)) == 1:
                out = '000'+str(i)
            if len(str(i)) == 2:
                out = '00'+str(i)
            if len(str(i)) == 3:
                out = '0'+str(i)
            if len(str(i)) == 4:
                out = str(i)
            fig.savefig('anim/'+out+'.png', dpi=fig.dpi)
            integrate.statusbar(i,self.Nexp)
            plt.close()
        print('',end="\r")
        print('--- Saving to animation.gif')

        status = os.system('convert -delay 8 anim/*.png animation.gif')
        if status != 0:
<<<<<<< HEAD
            print('The conversion of the animation frames into a gif has')
            print('failed; probably because the Imagemagick convert command')
            print('was not found. The animation frames have been created in')
            print('the anim/ folder. If you want to convert these into a .gif,')
            print('please do it manually, or install Imagemagick, see')
            print('https://imagemagick.org')


        #This is for plotting random comparisons.
        # wl2,fx2 = spectrum.read_spectrum(T,logg)
        # wlF2,F2 = integrate.build_spectrum_fast(wl2,fx2, wave_start, wave_end,x,y,vel_grid,flux_grid)
        # wlp,Fp,flux,mask = integrate.build_local_spectrum_limb_resolved(-0.3,0.0,0.1,wl,fx_list,mus, wave_start, wave_end,x,y,vel_grid)
        # wlp2,Fp2,flux2,mask2 = integrate.build_local_spectrum_fast(-0.3,0.0,0.1,wl2,fx2, wave_start, wave_end,x,y,vel_grid,flux_grid)
        ##This overplots non-rotating SPECTRUM and PHOENIX spectra, normalised.
        ## plt.plot(wl,fx_list[-1]/max(fx_list[-1]),label='SPECTRUM')
        ## plt.plot(wl2,fx2/5e15,label='PHOENIX')
        ## plt.xlabel('Wavelength (nm)')
        ## plt.ylabel('Max-normalised flux')
        ## plt.title('T = %s K, log(g) = %s' % (T,logg))
        ## plt.legend()
        ## plt.show()

        # plt.plot(wlF,F/max(F),color='skyblue',alpha=0.5)
        # plt.plot(wlF,(F-Fp)/np.nanmax(F-Fp),color='skyblue',label='SPECTRUM')
        # plt.plot(wlF2,F2/max(F2),color='red',alpha=0.5)
        # plt.plot(wlF2,(F2-Fp2)/np.nanmax(F2-Fp2),color='red',label='PHOENIX')
        # plt.legend()
        # plt.xlabel('Wavelength (nm)')
        # plt.ylabel('Max-normalised flux')
        # plt.title('T = %s K, log(g) = %s, vsini = 110km/s' % (T,logg))
        # plt.show()
=======
            raise Exception('The conversion of the animation frames into a gif has failed; '
            'probably because the Imagemagick convert command was not found. The animation frames '
            'have been created in the anim/ folder. If you want to convert these into a .gif '
            'please do it in some alternative way, or install Imagemagick, see '
            'https://imagemagick.org')





    # void1,void2,minflux,void3 = integrate.build_local_spectrum_fast(0,0,RpRs,wl,fx, wave_start, wave_end,x,y,vel_grid,flux_grid)

    #The following puts a large circular spot with a T 1000K less than the star in the center.
    # wl2,fx2 = spectrum.read_spectrum(T-1000,logg)
    # wlp,Fp,flux,mask = integrate.build_local_spectrum_fast(0,0,0.2,wl,fx, wave_start, wave_end,x,y,vel_grid,flux_grid)
    # wls,Fs,fluxs,masks = integrate.build_local_spectrum_fast(0,0,0.2,wl2,fx2, wave_start, wave_end,x,y,vel_grid,flux_grid)
    # Ft = F-Fp+Fs
    # plt.plot(wlF,F)
    # plt.plot(wlF,Ft)
    # plt.show()
    # sys.exit()
>>>>>>> 96b1728e
<|MERGE_RESOLUTION|>--- conflicted
+++ resolved
@@ -25,13 +25,8 @@
 
 
 class StarRotator(object):
-<<<<<<< HEAD
-    def __init__(self,wave_start,wave_end,grid_size,star_path='demo_star.txt',planet_path='demo_planet.txt',
-                 obs_path='demo_observations.txt',linelist_path=''):
-=======
     def __init__(self,wave_start,wave_end,grid_size,star_path='input/demo_star.txt',
-    planet_path='input/demo_planet.txt',obs_path='input/demo_observations.txt'):
->>>>>>> 96b1728e
+    planet_path='input/demo_planet.txt',obs_path='input/demo_observations.txt', linelist_path=''):
         """
             Welcome to StarRotator.
             ***********************
@@ -227,11 +222,12 @@
         self.vel_grid = vgrid.calc_vel_stellar(self.x,self.y, self.stelinc, self.velStar, self.drr,  self.pob)
         self.flux_grid = vgrid.calc_flux_stellar(self.x,self.y,self.u1,self.u2)
         if isinstance(self.mus,np.ndarray) != True:#SWITCH BETWEEN PHOENIX (mus=0) AND SPECTRUM
-<<<<<<< HEAD
             if self.model == 'PHOENIX':
                 print('--- Reading spectrum from PHOENIX')
                 print('-----T=%sK, log(g)=%s, Z=%s.' % (self.T,self.logg,self.Z))
                 wl,fx = spectrum.read_spectrum(self.T,self.logg,metallicity=self.Z)
+                self.wl_in = wl*1.0
+                self.fx_in = fx*1.0
             elif self.model == 'pySME': 
                 print('--- Creating spectrum from pySME')
                 print('-----T=%sK, log(g)=%s, Z=%s.' % (self.T,self.logg,self.Z))
@@ -239,13 +235,6 @@
             else:
                 print('ERROR: Invalid model spectrum chosen. Input either PHOENIX or pySME')
                 sys.exit()
-=======
-            print('--- Reading spectrum from PHOENIX')
-            print('-----T=%sK, log(g)=%s, Z=%s.' % (self.T,self.logg,self.Z))
-            wl,fx = spectrum.read_spectrum(self.T,self.logg,metallicity=self.Z)
-            self.wl_in = wl*1.0
-            self.fx_in = fx*1.0
->>>>>>> 96b1728e
             print('--- Integrating disk')
             if  self.drr == 0:
                 print('------ Fast integration')
@@ -263,11 +252,9 @@
                 # sys.exit()
                 maxvel = math.ceil(np.nanmax(np.abs(self.vel_grid)))
                 wl,fx_list = spectrum.compute_spectrum(self.T,self.logg,self.Z,self.mus,math.floor(ops.vactoair(self.wave_start*ops.doppler((-1.0)*maxvel))*10.0)/10.0,math.ceil(ops.vactoair(self.wave_end*ops.doppler(maxvel))*10.0)/10.0,mode='anM')
-                # print(wl,self.wave_start)
-                # sys.exit()
+                print('--- Integrating limb-resolved disk')
                 wlF,F = integrate.build_spectrum_fast(wl,fx,self.wave_start,self.wave_end,self.x,self.y,self.vel_grid,self.flux_grid)
 
-<<<<<<< HEAD
             elif self.model == 'pySME':
                 print('--- Computing limb-resolved spectra with pySME')
                 print('-----T=%sK, log(g)=%s, Z=%s.'% (self.T,self.logg,self.Z))
@@ -278,27 +265,12 @@
             else:
                 print('ERROR: Invalid model spectrum chosen. Input either SPECTRUM or pySME')
                 sys.exit()
-=======
-            # print(self.wave_start,math.floor(ops.vactoair(self.wave_start)*10.0)/10.0)
-            # print(self.wave_end,math.ceil(ops.vactoair(self.wave_end)*10.0)/10.0)
-            # sys.exit()
-            maxvel = math.ceil(np.nanmax(np.abs(self.vel_grid)))
-            wl,fx_list = spectrum.compute_spectrum(self.T,self.logg,self.Z,self.mus,math.floor(ops.vactoair(self.wave_start*ops.doppler((-1.0)*maxvel))*10.0)/10.0,math.ceil(ops.vactoair(self.wave_end*ops.doppler(maxvel))*10.0)/10.0,mode='anM')
-            print('--- Integrating limb-resolved disk')
->>>>>>> 96b1728e
-
-            wlF,F = integrate.build_spectrum_limb_resolved(wl,fx_list,self.mus, self.wave_start,self.wave_end,self.x,self.y,self.vel_grid)
+
 
         self.xp,self.yp,self.zp = ppos.calc_planet_pos(self.sma_Rs, self.ecc, self.omega, self.orbinc, self.pob, self.Rp_Rs, self.orb_p, self.transitC, self.mode, self.times, self.exptimes)
 
 
-<<<<<<< HEAD
-
-        # for i in range(len(self.xp)):
-        #     print(self.xp[i],self.yp[i],self.zp[i])
-        # pdb.set_trace()
-=======
->>>>>>> 96b1728e
+
         F_out = np.zeros((self.Nexp,len(F)))
         F_planet = np.zeros((self.Nexp,len(F)))
         flux_out = []
@@ -345,7 +317,9 @@
         self.residual = self.spectra*0.0
         for i in range(self.Nexp):
             self.residual[i,:]=self.spectra[i]/self.stellar_spectrum
-        return(self.residual)
+        # pdb.set_trace()
+        # self.apply_spectral_resolution(self.R)
+
 
     def plot_residuals(self):
         """Plot the residuals if available.
@@ -491,39 +465,6 @@
 
         status = os.system('convert -delay 8 anim/*.png animation.gif')
         if status != 0:
-<<<<<<< HEAD
-            print('The conversion of the animation frames into a gif has')
-            print('failed; probably because the Imagemagick convert command')
-            print('was not found. The animation frames have been created in')
-            print('the anim/ folder. If you want to convert these into a .gif,')
-            print('please do it manually, or install Imagemagick, see')
-            print('https://imagemagick.org')
-
-
-        #This is for plotting random comparisons.
-        # wl2,fx2 = spectrum.read_spectrum(T,logg)
-        # wlF2,F2 = integrate.build_spectrum_fast(wl2,fx2, wave_start, wave_end,x,y,vel_grid,flux_grid)
-        # wlp,Fp,flux,mask = integrate.build_local_spectrum_limb_resolved(-0.3,0.0,0.1,wl,fx_list,mus, wave_start, wave_end,x,y,vel_grid)
-        # wlp2,Fp2,flux2,mask2 = integrate.build_local_spectrum_fast(-0.3,0.0,0.1,wl2,fx2, wave_start, wave_end,x,y,vel_grid,flux_grid)
-        ##This overplots non-rotating SPECTRUM and PHOENIX spectra, normalised.
-        ## plt.plot(wl,fx_list[-1]/max(fx_list[-1]),label='SPECTRUM')
-        ## plt.plot(wl2,fx2/5e15,label='PHOENIX')
-        ## plt.xlabel('Wavelength (nm)')
-        ## plt.ylabel('Max-normalised flux')
-        ## plt.title('T = %s K, log(g) = %s' % (T,logg))
-        ## plt.legend()
-        ## plt.show()
-
-        # plt.plot(wlF,F/max(F),color='skyblue',alpha=0.5)
-        # plt.plot(wlF,(F-Fp)/np.nanmax(F-Fp),color='skyblue',label='SPECTRUM')
-        # plt.plot(wlF2,F2/max(F2),color='red',alpha=0.5)
-        # plt.plot(wlF2,(F2-Fp2)/np.nanmax(F2-Fp2),color='red',label='PHOENIX')
-        # plt.legend()
-        # plt.xlabel('Wavelength (nm)')
-        # plt.ylabel('Max-normalised flux')
-        # plt.title('T = %s K, log(g) = %s, vsini = 110km/s' % (T,logg))
-        # plt.show()
-=======
             raise Exception('The conversion of the animation frames into a gif has failed; '
             'probably because the Imagemagick convert command was not found. The animation frames '
             'have been created in the anim/ folder. If you want to convert these into a .gif '
@@ -544,5 +485,4 @@
     # plt.plot(wlF,F)
     # plt.plot(wlF,Ft)
     # plt.show()
-    # sys.exit()
->>>>>>> 96b1728e
+    # sys.exit()